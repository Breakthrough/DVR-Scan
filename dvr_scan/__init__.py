# -*- coding: utf-8 -*-
#
#      DVR-Scan: Video Motion Event Detection & Extraction Tool
#   --------------------------------------------------------------
#       [  Site: https://github.com/Breakthrough/DVR-Scan/   ]
#       [  Documentation: http://dvr-scan.readthedocs.org/   ]
#
# Copyright (C) 2014-2022 Brandon Castellano <http://www.bcastell.com>.
# PySceneDetect is licensed under the BSD 2-Clause License; see the
# included LICENSE file, or visit one of the above pages for details.
#
"""``dvr_scan`` Module

This is the main DVR-Scan module containing all application logic,
motion detection implementation, and command line processing. The
main modules under `dvr_scan` are organized as follows:

  ``cli``: command-line interface

  ``scanner``: scans a video for motion and extracts events

  ``motion_detector``: motion detection algorithms

  ``overlays``: overlays which can be drawn when outputting events

There are also a few helper modules:

  ``video_joiner``: concatenates multiple input videos

  ``opencv_loader``: helper for resolving dynamic libraries used by OpenCV

  ``platform``: library/platform specific helpers
"""

import os
import sys
import pkgutil

# Handle loading OpenCV. This **MUST** be first before any other DVR-Scan or third-party
# packages are imported which might attempt to import the `cv2` module.
import dvr_scan.opencv_loader as _

# Top-level imports for easier access from the dvr_scan module.
from dvr_scan.platform import init_logger
from dvr_scan.scanner import ScanContext

# Used for module/distribution identification.
<<<<<<< HEAD
__version__ = 'v1.6-dev0'
=======
__version__ = '1.5.1'
>>>>>>> 0dc84fa8


def get_license_info() -> str:
    """Get license/copyright information for the package or standalone executable."""
    try:
        # If we're running a frozen/standalone executable distribution, make sure we include
        # the license information for the third-party components we redistribute.
        if getattr(sys, 'frozen', False) and hasattr(sys, '_MEIPASS'):
            app_folder = os.path.abspath(os.path.dirname(sys.executable))
            license_files = ['LICENSE', 'LICENSE-THIRDPARTY']
            license_text = '\n'.join([
                open(os.path.join(app_folder, license_file), 'rb').read().decode('ascii', 'ignore')
                for license_file in license_files
            ])
        # Use the LICENSE file included with the package distribution.
        else:
            license_text = pkgutil.get_data(__name__, "LICENSE").decode('ascii', 'ignore')
        return license_text
    # During development this is normal since the package paths won't be correct.
    except FileNotFoundError:
        pass
    return ('[DVR-Scan] Error: Missing LICENSE files.\n'
            'See the following URL for license/copyright information:\n'
            ' < https://www.dvr-scan.com/resources >\n')


# Initialize logger.
init_logger(show_stdout=True)<|MERGE_RESOLUTION|>--- conflicted
+++ resolved
@@ -45,11 +45,7 @@
 from dvr_scan.scanner import ScanContext
 
 # Used for module/distribution identification.
-<<<<<<< HEAD
-__version__ = 'v1.6-dev0'
-=======
-__version__ = '1.5.1'
->>>>>>> 0dc84fa8
+__version__ = '1.6-dev0'
 
 
 def get_license_info() -> str:
